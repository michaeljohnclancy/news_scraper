--- conflicted
+++ resolved
@@ -48,7 +48,6 @@
             except ArticleParseException as e:
                 logger.error(f'Could not parse article {href} using available {cls.__name__} parsers.')
                 cls._write_erroneous_article_hrefs([href])
-<<<<<<< HEAD
                 yield ('','')
             except BlacklistException:
                 logger.error(f'Blacklist matched {href}, skipping.')
@@ -56,10 +55,6 @@
                 yield ('','')
 
         return None
-=======
-                raise e
-        raise OutOfArticlesException
->>>>>>> 4c83dfb0
 
     @classmethod
     def _write_erroneous_article_hrefs(cls, hrefs: List[str]) -> None:
@@ -104,10 +99,4 @@
         soup = BeautifulSoup(home_page.content, features = 'html.parser')
         article_div = soup.find('main')
         article_elements = article_div.findAll('a')
-        return [urljoin(home_page_url, element.get('href').split('#')[0]) for element in article_elements]
-
-class SourceNotReadyException(Exception):
-    pass
-
-class OutOfArticlesException(Exception):
-    pass+        return [urljoin(home_page_url, element.get('href').split('#')[0]) for element in article_elements]