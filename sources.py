--- conflicted
+++ resolved
@@ -2,7 +2,7 @@
 from bs4 import BeautifulSoup
 from typing import List
 from abc import abstractmethod, ABCMeta
-from parsers import BaseArticleParser, BBCArticleParser, NYTimesArticleParser, ArticleParseException
+from parsers import BaseArticleParser, BBCArticleParser, GuardianArticleParser, NYTimesArticleParser, ArticleParseException
 
 logger = logging.getLogger(__name__)
 
@@ -58,7 +58,6 @@
         article_elements = soup.findAll('a', {'class': 'top-story'})
         return [element.get('href') for element in article_elements]
 
-<<<<<<< HEAD
 class Guardian(Source):
     parser = GuardianArticleParser
 
@@ -68,7 +67,7 @@
         soup = BeautifulSoup(home_page.content)
         article_elements = soup.findAll('a', {'class': 'fc-item__link'})
         return [element.get('href') for element in article_elements]
-=======
+
 class NYTimes(Source):
 
     parser = NYTimesArticleParser
@@ -80,6 +79,4 @@
         soup = BeautifulSoup(home_page.content, features = 'html.parser')
         article_div = soup.find('main')
         article_elements = article_div.findAll('a')
-        return [home_page_url+element.get('href').split('#')[0] for element in article_elements]
-
->>>>>>> 1d831dd1
+        return [home_page_url+element.get('href').split('#')[0] for element in article_elements]