from typing import List
import requests, os, hashlib
from urllib.parse import urlparse
from abc import abstractmethod, ABCMeta
from time import sleep
from bs4 import BeautifulSoup
from fake_useragent import UserAgent

def _get_bbc_frontpage_links():
    resp = requests.get('https://www.bbc.co.uk')
    soup = BeautifulSoup(resp.content)
    article_elements = soup.findAll('a', {'class': 'top-story'})

    articles = []

    blacklist = ['bitesize', 'programmes', 'archive', 'ideas', 'food', 'sounds']

    for article_element in article_elements:
        print(article_element.get('href'))
        if any(x for x in blacklist if x in article_element.get('href')):
            pass
        elif 'bbcthree' in article_element.get('href'):
            articles.append(BBCThreeArticleParser.parse(article_element.get('href')))
        elif 'newsround' in article_element.get('href'):
            articles.append(BBCNewsroundArticleParser.parse(article_element.get('href')))
        elif 'sport' in article_element.get('href'):
            articles.append(BBCSportArticleParser.parse(article_element.get('href')))
        else:
            articles.append(BBCArticleParser.parse(article_element.get('href')))

    return articles

class BaseArticleParser(metaclass=ABCMeta):

    @abstractmethod
    def get_title(self, soup: BeautifulSoup) -> str:
        return

    @abstractmethod
    def _get_body(self, soup: BeautifulSoup) -> str:
        return

    @classmethod
    def parse(self, href: str) -> str:
        soup = self.get_soup(href)
        return ''.join([self.get_title(soup)] + self.get_paragraphs(soup))

    @classmethod
    def get_soup(self, href: str) -> BeautifulSoup:
        content = self.get_content(href)
        return BeautifulSoup(content)

    @classmethod
    def get_content(self, href):
        content = self._check_cache_for_content(href)
        if content is None:
            ua = UserAgent()
            resp = None
            while resp == None or resp.status_code is not 200:
                headers = {'User-Agent': ua.random}
                resp = requests.get(href, headers = headers)
<<<<<<< HEAD
                sleep(5)
            self._cache_content(href, resp.text)
=======
            BaseArticleParser._cache_content(href, resp.text)
>>>>>>> 01704c7a
            return resp.text

        else:
            return content

    @classmethod
    def _cache_content(self, href, content):
        cache_id = self.get_cache_id(href)
        with open(f'.content_cache/{cache_id}.html', 'w+') as writer:
            writer.write(str(content))

    @classmethod
    def _check_cache_for_content(self, href):
        cache_id = self.get_cache_id(href)
        cache_location = f'.content_cache/{cache_id}.html'
        if os.path.exists(cache_location) and os.path.getsize(os.path.join(os.getcwd(), cache_location)) > 0:
            with open(cache_location, 'r') as reader:
                return reader.read()
        else:
            return None

    @classmethod
    def _delete_content_from_cache(self, href):
        cache_id = self.get_cache_id(href)
        os.remove(f'.content_cache/{cache_id}.html')

    @classmethod
    def get_cache_id(self, href):
        return hashlib.md5(href.encode('utf-8')).hexdigest()

class BBCArticleParser(BaseArticleParser):

    @classmethod
    def get_title(self, soup: BeautifulSoup) -> str:
        title_element = soup.find('h1', {'class': 'story-body__h1'})
        if title_element is None:
            title_element = soup.find('span', {'class': 'cta'})
        return title_element.text if title_element is not None else None

    @classmethod
    def get_paragraphs(self, soup: BeautifulSoup) -> List[str]:
        story_element_div = soup.find('div', {'class': 'story-body__inner'})
        story_elements = story_element_div.findAll('p')
        return list(story_element.text for story_element in story_elements)

class BBCThreeArticleParser(BaseArticleParser):

    @classmethod
    def get_title(self, soup: BeautifulSoup) -> str:
        title_element = soup.find('h1', {'class': 'LongArticleParser-headline'})
        return title_element.text if title_element is not None else None

    @classmethod
    def get_paragraphs(self, soup: BeautifulSoup) -> List[str]:
        story_element_div = soup.find('div', {'class': 'LongArticleParser-body'})
        story_elements = story_element_div.findAll('p')
        return list(story_element.text for story_element in story_elements)

class BBCSportArticleParser(BaseArticleParser):

    @classmethod
    def get_title(self, soup: BeautifulSoup) -> str:
        title_element = soup.find('h1', {'class': 'story-headline'})
        return title_element.text if title_element is not None else None

    @classmethod
    def get_paragraphs(self, soup: BeautifulSoup) -> List[str]:
        story_element_div = soup.find('div', {'id': 'story-body'})
        story_elements = story_element_div.findAll('p')
        return list(story_element.text for story_element in story_elements)

class BBCNewsroundArticleParser(BaseArticleParser):

    @classmethod
    def get_title(self, soup: BeautifulSoup) -> str:
        title_element = soup.find('h1', {'class': 'newsround-story-header__title-text'})
        if title_element is None:
            title_element = soup.find('h1', {'class': 'newsround-legacy-story-header__title-text'})
        return title_element.text if title_element is not None else None

    @classmethod
    def get_paragraphs(self, soup: BeautifulSoup) -> List[str]:
        story_element_div = soup.find('section', {'class': 'newsround-story-body'})
        story_elements = story_element_div.findAll(['p', 'span'])
        return list(story_element.text for story_element in story_elements)<|MERGE_RESOLUTION|>--- conflicted
+++ resolved
@@ -59,12 +59,8 @@
             while resp == None or resp.status_code is not 200:
                 headers = {'User-Agent': ua.random}
                 resp = requests.get(href, headers = headers)
-<<<<<<< HEAD
                 sleep(5)
             self._cache_content(href, resp.text)
-=======
-            BaseArticleParser._cache_content(href, resp.text)
->>>>>>> 01704c7a
             return resp.text
 
         else:
