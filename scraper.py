from typing import List
import requests, os, hashlib, logging
from urllib.parse import urlparse
from abc import abstractmethod, ABCMeta
from time import sleep
from bs4 import BeautifulSoup
from fake_useragent import UserAgent

logger = logging.getLogger(__name__)

class BaseArticleParser(metaclass=ABCMeta):

    @abstractmethod
    def get_title(cls, soup: BeautifulSoup) -> str:
        return

    @abstractmethod
    def _get_body(cls, soup: BeautifulSoup) -> str:
        return

    @classmethod
    def parse(cls, href: str) -> str:
        soup = cls.get_soup(href)
        return ' '.join([cls.get_title(soup)] + cls.get_paragraphs(soup))

    @classmethod
    def get_soup(cls, href):
        content = cls._check_cache_for_content(href)
        if content is None:
            ua = UserAgent()
            resp = None
            while resp == None or resp.status_code is not 200:
                headers = {'User-Agent': ua.random}
                resp = requests.get(href, headers = headers)
                logger.debug(f'Href: {href}; Response code: {resp.status_code}')
                sleep(5)

            cls._cache_content(href, resp.text)
            return BeautifulSoup(resp.text)

        else:
            return BeautifulSoup(content)

    @classmethod
    def _cache_content(cls, href, content):
        cache_loc = f'.content_cache/{cls.get_cache_id(href)}.html'
        logger.debug('Writing content to {cache_loc}')
        with open(cache_loc, 'w+') as writer:
            writer.write(str(content))

    @classmethod
    def _check_cache_for_content(cls, href):
        cache_loc = f'.content_cache/{cls.get_cache_id(href)}.html'
        if os.path.exists(cache_loc) and os.path.getsize(os.path.join(os.getcwd(), cache_loc)) > 0:
            logger.debug(f'Reading content from {cache_loc}')
            with open(cache_loc, 'r') as reader:
                return reader.read()
        else:
            return None

    @classmethod
    def _delete_content_from_cache(cls, href):
        cache_loc = f'.content_cache/{cls.get_cache_id(href)}.html'
        logger.debug(f'Deleting content at {cache_loc}')
        os.remove(cache_loc)

    @classmethod
    def get_cache_id(cls, href):
        return hashlib.md5(href.encode('utf-8')).hexdigest()

class BBCArticleParser(BaseArticleParser):

    @classmethod
    def get_title(cls, soup: BeautifulSoup) -> str:
        title_element = soup.find('h1', {'class': 'story-body__h1'})
        if title_element is None:
            title_element = soup.find('span', {'class': 'cta'})
        return title_element.text if title_element is not None else None

    @classmethod
    def get_paragraphs(cls, soup: BeautifulSoup) -> List[str]:
        story_element_div = soup.find('div', {'class': 'story-body__inner'})
        story_elements = story_element_div.findAll('p')
        return list(story_element.text for story_element in story_elements)

class BBCThreeArticleParser(BaseArticleParser):

    @classmethod
    def get_title(cls, soup: BeautifulSoup) -> str:
        title_element = soup.find('h1', {'class': 'LongArticleParser-headline'})
        return title_element.text if title_element is not None else None

    @classmethod
    def get_paragraphs(cls, soup: BeautifulSoup) -> List[str]:
        story_element_div = soup.find('div', {'class': 'LongArticleParser-body'})
        story_elements = story_element_div.findAll('p')
        return list(story_element.text for story_element in story_elements)

class BBCSportArticleParser(BaseArticleParser):

    @classmethod
    def get_title(cls, soup: BeautifulSoup) -> str:
        title_element = soup.find('h1', {'class': 'story-headline'})
        return title_element.text if title_element is not None else None

    @classmethod
    def get_paragraphs(cls, soup: BeautifulSoup) -> List[str]:
        story_element_div = soup.find('div', {'id': 'story-body'})
        story_elements = story_element_div.findAll('p')
        return list(story_element.text for story_element in story_elements)

class BBCNewsroundArticleParser(BaseArticleParser):

    @classmethod
    def get_title(cls, soup: BeautifulSoup) -> str:
        title_element = soup.find('h1', {'class': 'newsround-story-header__title-text'})
        if title_element is None:
            title_element = soup.find('h1', {'class': 'newsround-legacy-story-header__title-text'})
        return title_element.text if title_element is not None else None

    @classmethod
    def get_paragraphs(cls, soup: BeautifulSoup) -> List[str]:
        story_element_div = soup.find('section', {'class': 'newsround-story-body'})
        story_elements = story_element_div.findAll(['p', 'span'])
        return list(story_element.text for story_element in story_elements)

<<<<<<< HEAD
class GuardianArticleParser(BaseArticleParser):

    @classmethod
    def get_title(self, soup: BeautifulSoup) -> str:
        title_element = soup.find('h1', {'class': 'content__headline'})
        return title_element.text

    @classmethod
    def get_paragraphs(self, soup: BeautifulSoup) -> List[str]:
        story_element_div = soup.find('div', {'class': 'content__article-body'})
        story_elements = story_element_div.findAll('p')
        return list(story_element.text for story_element in story_elements)

=======
>>>>>>> 822e35a1
class Source(metaclass=ABCMeta):

    parser_list = []

    @abstractmethod
<<<<<<< HEAD
    def get_hrefs(self):

    @abstractmethod
    def get_blacklist(self):
=======
    def get_hrefs(cls):
>>>>>>> 822e35a1
        return

    @classmethod

    @abstractmethod
    def get_blacklist(cls):
        return

    @classmethod
    def choose_parser(cls, href: str):
        try:
            parser = min(
                [(identifier, parser) for (identifier, parser) in cls.parser_list if identifier in href],
                key = lambda p : href.find(p[0])
            )[1]
            logger.info(f'Chosen parser for {href}: {parser.__name__}')
            return parser
        except ValueError as e:
            logger.error(f'ERROR: No suitable parser found for {href}', e)
            #Put article somewhere for inspection as to why find a parser failed.
            return None

    @classmethod
    def parse_article(cls, href: str):
        parser = cls.choose_parser(href)
        try:
            return parser.parse(href)
        except Exception as e:
            logger.error(f'ERROR: Parse failed for {href}', e)
            return None

    @classmethod
    def fetch_new(cls) -> str:
        logger.info('Fetching hrefs...')

        articles = []
        erroneous_hrefs = []
        hrefs = cls.get_hrefs()

        for href in hrefs:
            if any(x for x in cls.get_blacklist() if x in href):
                continue
            article = cls.parse_article(href)
            if article is not None:
                articles.append(article)
            else:
                erroneous_hrefs.append(href)

        cls._write_erroneous_article_hrefs(erroneous_hrefs)
        return articles

    @classmethod
    def _write_erroneous_article_hrefs(cls, hrefs: List[str]) -> None:
        with open(f'.failed_hrefs/{cls.__name__}', 'a') as writer:
            for href in hrefs:
                writer.write(href + '\n')

    @classmethod
    def _read_erroneous_article_hrefs(cls) -> List[str]:
        with open(f'.failed_hrefs/{cls.__name__}','a') as reader:
            return [str(href) for href in reader.read().split('\n')]


class BBC(Source):

    parser_list = [
                ('www.bbc.co.uk/news/', BBCArticleParser),
                ('www.bbc.co.uk/bbcthree/', BBCThreeArticleParser),
                ('www.bbc.co.uk/sport/', BBCSportArticleParser),
                ('www.bbc.co.uk/newsround/', BBCNewsroundArticleParser),
                ('www.theguardian.com/politics', GuardianArticleParser)
            ]

    @classmethod
    def get_hrefs(cls) -> List[str]:
        home_page = requests.get('https://www.bbc.co.uk')
        soup = BeautifulSoup(home_page.content)
        article_elements = soup.findAll('a', {'class': 'top-story'})
        return [element.get('href') for element in article_elements]

    @classmethod
    def get_blacklist(cls) -> List[str]:
        return ['bbcthree/clips', 'sport', 'bitesize', 'programmes', 'archive', 'ideas', 'food', 'sounds', 'news/av']<|MERGE_RESOLUTION|>--- conflicted
+++ resolved
@@ -124,7 +124,6 @@
         story_elements = story_element_div.findAll(['p', 'span'])
         return list(story_element.text for story_element in story_elements)
 
-<<<<<<< HEAD
 class GuardianArticleParser(BaseArticleParser):
 
     @classmethod
@@ -138,21 +137,12 @@
         story_elements = story_element_div.findAll('p')
         return list(story_element.text for story_element in story_elements)
 
-=======
->>>>>>> 822e35a1
 class Source(metaclass=ABCMeta):
 
     parser_list = []
 
     @abstractmethod
-<<<<<<< HEAD
-    def get_hrefs(self):
-
-    @abstractmethod
-    def get_blacklist(self):
-=======
     def get_hrefs(cls):
->>>>>>> 822e35a1
         return
 
     @classmethod
